#!/usr/bin/env python

#  Copyright 2018 Palo Alto Networks, Inc
#
#  Licensed under the Apache License, Version 2.0 (the "License");
#  you may not use this file except in compliance with the License.
#  You may obtain a copy of the License at
#
#      http://www.apache.org/licenses/LICENSE-2.0
#
#  Unless required by applicable law or agreed to in writing, software
#  distributed under the License is distributed on an "AS IS" BASIS,
#  WITHOUT WARRANTIES OR CONDITIONS OF ANY KIND, either express or implied.
#  See the License for the specific language governing permissions and
#  limitations under the License.

from __future__ import absolute_import, division, print_function
__metaclass__ = type

ANSIBLE_METADATA = {'metadata_version': '1.1',
                    'status': ['preview'],
                    'supported_by': 'community'}

DOCUMENTATION = '''
---
module: panos_registered_ip
short_description: Register IP addresses for use with dynamic address groups on PAN-OS devices.
description:
    - Registers tags for IP addresses that can be used to build dynamic address groups.
author: "Michael Richardson (@mrichardson03)"
version_added: "2.7"
requirements:
    - pan-python can be obtained from PyPI U(https://pypi.python.org/pypi/pan-python)
    - pandevice can be obtained from PyPI U(https://pypi.python.org/pypi/pandevice)
notes:
    - Checkmode is not supported.
    - Panorama is not supported.
options:
    ip_address:
        description:
            - IP address or hostname of PAN-OS device.
        required: true
    username:
        description:
            - Username for authentication for PAN-OS device.  Optional if I(api_key) is used.
        default: 'admin'
    password:
        description:
            - Password for authentication for PAN-OS device.  Optional if I(api_key) is used.
    api_key:
        description:
            - API key to be used instead of I(username) and I(password).
    ips:
        description:
            - List of IP addresses to register/unregister.
        required: true
    tags:
        description:
            - List of tags that the IP address will be registered to.
        required: true
    state:
        description:
            - Create or remove registered IP addresses.
        choices: ['present', 'absent']
        default: 'present'
'''

EXAMPLES = '''
- name: Add 'First_Tag' tag to 1.1.1.1
  panos_registered_ip:
    ip_address: '{{ fw_ip_address }}'
    username: '{{ fw_username }}'
    password: '{{ fw_password }}'
    ips: ['1.1.1.1']
    tags: ['First_Tag']
    state: 'present'

- name: Add 'First_Tag' tag to 1.1.1.2
  panos_registered_ip:
    ip_address: '{{ fw_ip_address }}'
    username: '{{ fw_username }}'
    password: '{{ fw_password }}'
    ips: ['1.1.1.2']
    tags: ['First_Tag']
    state: 'present'

- name: Add 'Second_Tag' tag to 1.1.1.1
  panos_registered_ip:
    ip_address: '{{ fw_ip_address }}'
    username: '{{ fw_username }}'
    password: '{{ fw_password }}'
    ips: ['1.1.1.1']
    tags: ['Second_Tag']
    state: 'present'

- name: Remove 'Second_Tag' from 1.1.1.1
  panos_registered_ip:
    ip_address: '{{ fw_ip_address }}'
    username: '{{ fw_username }}'
    password: '{{ fw_password }}'
    ips: ['1.1.1.1']
    tags: ['Second_Tag']
    state: 'absent'

- name: Remove 'First_Tag' from 1.1.1.2 (will unregister entirely)
  panos_registered_ip:
    ip_address: '{{ fw_ip_address }}'
    username: '{{ fw_username }}'
    password: '{{ fw_password }}'
    ips: ['1.1.1.2']
    tags: ['First_Tag']
    state: 'absent'
'''

RETURN = '''
results:
    description: After performing action, returns tags for given IPs.  IP addresses as keys,
        tags as values.
    returned: always
    type: dict
    sample: { '1.1.1.1': ['First_Tag', 'Second_Tag'] }
'''

from ansible.module_utils.basic import AnsibleModule, get_exception

try:
    from pandevice import base
    from pandevice.errors import PanDeviceError

    HAS_LIB = True
except ImportError:
    HAS_LIB = False


def main():
    argument_spec = dict(
        ip_address=dict(required=True),
        username=dict(default='admin'),
        password=dict(no_log=True),
        api_key=dict(no_log=True),
        ips=dict(type='list', required=True),
        tags=dict(type='list', required=True),
        state=dict(default='present', choices=['present', 'absent'])
    )

    module = AnsibleModule(argument_spec=argument_spec, supports_check_mode=False)
    if not HAS_LIB:
        module.fail_json(msg='pan-python and pandevice are required for this module.')

    ip_address = module.params['ip_address']
    username = module.params['username']
    password = module.params['password']
    api_key = module.params['api_key']
    ips = module.params['ips']
    tags = module.params['tags']
    state = module.params['state']

    changed = False

    try:
        device = base.PanDevice.create_from_device(ip_address, username, password, api_key=api_key)
        registered_ips = device.userid.get_registered_ip(tags=tags)

        if state == 'present':
<<<<<<< HEAD
            to_add = ips
=======
            to_add = set(ips) - set(registered_ips.keys())
>>>>>>> a8b4f754
            if to_add:
                device.userid.register(to_add, tags=tags)
                changed = True

        elif state == 'absent':
<<<<<<< HEAD
            to_remove = ips
=======
            to_remove = set(ips) & set(registered_ips.keys())
>>>>>>> a8b4f754
            if to_remove:
                device.userid.unregister(to_remove, tags=tags)
                changed = True

        results = device.userid.get_registered_ip(ips)

    except PanDeviceError:
        module.fail_json(msg=get_exception())

    module.exit_json(changed=changed, results=results)


if __name__ == '__main__':
    main()<|MERGE_RESOLUTION|>--- conflicted
+++ resolved
@@ -162,21 +162,13 @@
         registered_ips = device.userid.get_registered_ip(tags=tags)
 
         if state == 'present':
-<<<<<<< HEAD
-            to_add = ips
-=======
             to_add = set(ips) - set(registered_ips.keys())
->>>>>>> a8b4f754
             if to_add:
                 device.userid.register(to_add, tags=tags)
                 changed = True
 
         elif state == 'absent':
-<<<<<<< HEAD
-            to_remove = ips
-=======
             to_remove = set(ips) & set(registered_ips.keys())
->>>>>>> a8b4f754
             if to_remove:
                 device.userid.unregister(to_remove, tags=tags)
                 changed = True
