#!/usr/bin/env python

#  Copyright 2017 Palo Alto Networks, Inc
#
#  Licensed under the Apache License, Version 2.0 (the "License");
#  you may not use this file except in compliance with the License.
#  You may obtain a copy of the License at
#
#      http://www.apache.org/licenses/LICENSE-2.0
#
#  Unless required by applicable law or agreed to in writing, software
#  distributed under the License is distributed on an "AS IS" BASIS,
#  WITHOUT WARRANTIES OR CONDITIONS OF ANY KIND, either express or implied.
#  See the License for the specific language governing permissions and
#  limitations under the License.

ANSIBLE_METADATA = {'metadata_version': '1.1',
                    'status': ['preview'],
                    'supported_by': 'community'}


DOCUMENTATION = '''
---
module: panos_security_rule
short_description: Create security rule policy on PAN-OS devices or Panorama management console.
description: >
    - Security policies allow you to enforce rules and take action, and can be as general or specific as needed. The
    policy rules are compared against the incoming traffic in sequence, and because the first rule that matches the
    traffic is applied, the more specific rules must precede the more general ones.
author: "Ivan Bojer (@ivanbojer), Robert Hagen (@rnh556)"
version_added: "2.4"
requirements:
    - pan-python can be obtained from PyPi U(https://pypi.python.org/pypi/pan-python)
    - pandevice can be obtained from PyPi U(https://pypi.python.org/pypi/pandevice)
    - xmltodict can be obtained from PyPi U(https://pypi.python.org/pypi/xmltodict)
notes:
    - Checkmode is not supported.
    - Panorama is supported.
options:
    ip_address:
        description:
            - IP address (or hostname) of PAN-OS device being configured.
        required: true
    username:
        description:
            - Username credentials to use for auth unless I(api_key) is set.
        default: "admin"
    password:
        description:
            - Password credentials to use for auth unless I(api_key) is set.
        required: true
    api_key:
        description:
            - API key that can be used instead of I(username)/I(password) credentials.
    operation:
        description:
            - The action to be taken.  Supported values are I(add)/I(update)/I(find)/I(delete)/I(disable).
        default: 'add'
    rule_name:
        description:
            - Name of the security rule.
        required: true
    rule_type:
        description:
            - Type of security rule (version 6.1 of PanOS and above).
        default: "universal"
    description:
        description:
            - Description for the security rule.
        default: "None"
    tag_name:
        description:
            - Administrative tags that can be added to the rule. Note, tags must be already defined.
        default: "None"
    source_zone:
        description:
            - List of source zones.
        default: "any"
    destination_zone:
        description:
            - List of destination zones.
        default: "any"
    source_ip:
        description:
            - List of source addresses.
        default: "any"
    source_user:
        description:
            - Use users to enforce policy for individual users or a group of users.
        default: "any"
    hip_profiles:
        description: >
            - If you are using GlobalProtect with host information profile (HIP) enabled, you can also base the policy
            on information collected by GlobalProtect. For example, the user access level can be determined HIP that
            notifies the firewall about the user's local configuration.
        default: "any"
    destination_ip:
        description:
            - List of destination addresses.
        default: "any"
    position:
        description:
            - Forces a position of the rule. Use '0' for top. Don't specify one if appending the rule to the end.
    panorama_post_rule:
        description:
            - If the security rule is applied against panorama, set this to True in order to inject it into post rule.
        default: False
    application:
        description:
            - List of applications.
        default: "any"
    service:
        description:
            - List of services.
        default: "application-default"
    log_start:
        description:
            - Whether to log at session start.
        default: false
    log_end:
        description:
            - Whether to log at session end.
        default: true
    action:
        description:
            - Action to apply once rules maches.
        default: "allow"
    group_profile:
        description: >
            - Security profile group that is already defined in the system. This property supersedes antivirus,
            vulnerability, spyware, url_filtering, file_blocking, data_filtering, and wildfire_analysis properties.
        default: None
    antivirus:
        description:
            - Name of the already defined antivirus profile.
        default: None
    vulnerability:
        description:
            - Name of the already defined vulnerability profile.
        default: None
    spyware:
        description:
            - Name of the already defined spyware profile.
        default: None
    url_filtering:
        description:
            - Name of the already defined url_filtering profile.
        default: None
    file_blocking:
        description:
            - Name of the already defined file_blocking profile.
        default: None
    data_filtering:
        description:
            - Name of the already defined data_filtering profile.
        default: None
    wildfire_analysis:
        description:
            - Name of the already defined wildfire_analysis profile.
        default: None
    devicegroup:
        description: >
            - Device groups are used for the Panorama interaction with Firewall(s). The group must exists on Panorama.
            If device group is not define we assume that we are contacting Firewall.
        default: None
    commit:
        description:
            - Commit configuration if changed.
        default: true
'''

EXAMPLES = '''
- name: add an SSH inbound rule to devicegroup
  panos_security_rule:
    ip_address: '{{ ip_address }}'
    username: '{{ username }}'
    password: '{{ password }}'
    operation: 'add'
    rule_name: 'SSH permit'
    description: 'SSH rule test'
    tag_name: ['ProjectX']
    source_zone: ['public']
    destination_zone: ['private']
    source: ['any']
    source_user: ['any']
    destination: ['1.1.1.1']
    category: ['any']
    application: ['ssh']
    service: ['application-default']
    hip_profiles: ['any']
    action: 'allow'
    devicegroup: 'Cloud Edge'

- name: add a rule to allow HTTP multimedia only from CDNs
  panos_security_rule:
    ip_address: '10.5.172.91'
    username: 'admin'
    password: 'paloalto'
    operation: 'add'
    rule_name: 'HTTP Multimedia'
    description: 'Allow HTTP multimedia only to host at 1.1.1.1'
    source_zone: ['public']
    destination_zone: ['private']
    source: ['any']
    source_user: ['any']
    destination: ['1.1.1.1']
    category: ['content-delivery-networks']
    application: ['http-video', 'http-audio']
    service: ['service-http', 'service-https']
    hip_profiles: ['any']
    action: 'allow'

- name: add a more complex rule that uses security profiles
  panos_security_rule:
    ip_address: '{{ ip_address }}'
    username: '{{ username }}'
    password: '{{ password }}'
    operation: 'add'
    rule_name: 'Allow HTTP w profile'
    log_start: false
    log_end: true
    action: 'allow'
    antivirus: 'default'
    vulnerability: 'default'
    spyware: 'default'
    url_filtering: 'default'
    wildfire_analysis: 'default'

- name: delete a devicegroup security rule
  panos_security_rule:
    ip_address: '{{ ip_address }}'
    api_key: '{{ api_key }}'
    operation: 'delete'
    rule_name: 'Allow telnet'
    devicegroup: 'DC Firewalls'

- name: find a specific security rule
  panos_security_rule:
    ip_address: '{{ ip_address }}'
    password: '{{ password }}'
    operation: 'find'
    rule_name: 'Allow RDP to DCs'
  register: result
- debug: msg='{{result.stdout_lines}}'

- name: Add test rule 4 to the firewall in position 1!!
    panos_security_rule:
      ip_address: '{{ ip_address }}'
      username: '{{ username }}'
      password: '{{ password }}'
      operation: 'add'
      position: '1'
      rule_name: 'Ansible test 4'
      description: 'Another Ansible test rule'
      source_zone: ['internal']
      source_ip: ['192.168.100.101']
      source_user: ['any']
      hip_profiles: ['any']
      destination_zone: ['external']
      destination_ip: ['any']
      category: ['any']
      application: ['any']
      service: ['service-https']
      action: 'allow'
      commit: 'False'
<<<<<<< HEAD

- name: disable a specific security rule
  panos_security_rule:
    ip_address: '{{ ip_address }}'
    username: '{{ username }}'
    password: '{{ password }}'
    operation: 'disable'
    rule_name: 'Prod-Legacy 1'
=======
>>>>>>> ae525b21
'''

RETURN = '''
# Default return values
'''


from ansible.module_utils.basic import AnsibleModule
from ansible.module_utils.basic import get_exception

try:
    import pan.xapi
    from pan.xapi import PanXapiError
    import pandevice
    from pandevice import base
    from pandevice import firewall
    from pandevice import panorama
    from pandevice import objects
    from pandevice import policies
    import xmltodict
    import json

    HAS_LIB = True
except ImportError:
    HAS_LIB = False


def get_devicegroup(device, devicegroup):
    dg_list = device.refresh_devices()
    for group in dg_list:
        if isinstance(group, pandevice.panorama.DeviceGroup):
            if group.name == devicegroup:
                return group
    return False


def get_rulebase(device, devicegroup, is_post_rule):
    # Build the rulebase
    if isinstance(device, pandevice.firewall.Firewall):
        rulebase = pandevice.policies.Rulebase()
        device.add(rulebase)
    elif isinstance(device, pandevice.panorama.Panorama):
        dg = panorama.DeviceGroup(devicegroup)
        device.add(dg)
        if is_post_rule:
            rulebase = policies.PostRulebase()
        else:
            rulebase = policies.PreRulebase()

        dg.add(rulebase)
    else:
        return False

    policies.SecurityRule.refreshall(rulebase)
    return rulebase


def find_rule(rulebase, rule_name):
    # Search for the rule name
    rule = rulebase.find(rule_name)
    if rule:
        return rule
    else:
        return False


def rule_is_match(propose_rule, current_rule):

    match_check = ['name', 'description', 'group_profile', 'antivirus', 'vulnerability'
                   'spyware', 'url_filtering', 'file_blocking', 'data_filtering',
                   'wildfire_analysis', 'type', 'action', 'tag', 'log_start', 'log_end']
    list_check = ['tozone', 'fromzone', 'source', 'source_user', 'destination', 'category',
                  'application', 'service', 'hip_profiles']

    for check in match_check:
        propose_check = getattr(propose_rule, check, None)
        current_check = getattr(current_rule, check, None)
        if propose_check != current_check:
            return False
    for check in list_check:
        propose_check = getattr(propose_rule, check, [])
        current_check = getattr(current_rule, check, [])
        if set(propose_check) != set(current_check):
            return False
    return True


def create_security_rule(**kwargs):
    security_rule = policies.SecurityRule(
        name=kwargs['rule_name'],
        description=kwargs['description'],
        fromzone=kwargs['source_zone'],
        source=kwargs['source_ip'],
        source_user=kwargs['source_user'],
        hip_profiles=kwargs['hip_profiles'],
        tozone=kwargs['destination_zone'],
        destination=kwargs['destination_ip'],
        application=kwargs['application'],
        service=kwargs['service'],
        category=kwargs['category'],
        log_start=kwargs['log_start'],
        log_end=kwargs['log_end'],
        action=kwargs['action'],
        type=kwargs['rule_type']
    )

    if 'tag_name' in kwargs:
        security_rule.tag = kwargs['tag_name']

    # profile settings
    if 'group_profile' in kwargs:
        security_rule.group = kwargs['group_profile']
    else:
        if 'antivirus' in kwargs:
            security_rule.virus = kwargs['antivirus']
        if 'vulnerability' in kwargs:
            security_rule.vulnerability = kwargs['vulnerability']
        if 'spyware' in kwargs:
            security_rule.spyware = kwargs['spyware']
        if 'url_filtering' in kwargs:
            security_rule.url_filtering = kwargs['url_filtering']
        if 'file_blocking' in kwargs:
            security_rule.file_blocking = kwargs['file_blocking']
        if 'data_filtering' in kwargs:
            security_rule.data_filtering = kwargs['data_filtering']
        if 'wildfire_analysis' in kwargs:
            security_rule.wildfire_analysis = kwargs['wildfire_analysis']
    return security_rule


def add_rule(rulebase, sec_rule, position):
    if rulebase:
        if position is None:
            rulebase.add(sec_rule)
        else:
            rulebase.insert(position, sec_rule)

        rulebase.apply()

        return True
    else:
        return False


def update_rule(rulebase, updated_rule, position):
    if rulebase:
        if position is None:
            rulebase.add(updated_rule)
            updated_rule.apply()
        else:
            rulebase.insert(position, updated_rule)
            rulebase.apply()

        return True
    else:
        return False


def main():
    argument_spec = dict(
        ip_address=dict(required=True),
        password=dict(no_log=True),
        username=dict(default='admin'),
        api_key=dict(no_log=True),
        operation=dict(default='add', choices=['add', 'update', 'delete', 'find', 'disable']),
        rule_name=dict(required=True),
        description=dict(default=''),
        tag_name=dict(type='list'),
        destination_zone=dict(type='list', default=['any']),
        source_zone=dict(type='list', default=['any']),
        source_ip=dict(type='list', default=["any"]),
        source_user=dict(type='list', default=['any']),
        destination_ip=dict(type='list', default=["any"]),
        category=dict(type='list', default=['any']),
        application=dict(type='list', default=['any']),
        service=dict(type='list', default=['application-default']),
        hip_profiles=dict(type='list', default=['any']),
        group_profile=dict(),
        antivirus=dict(),
        vulnerability=dict(),
        spyware=dict(),
        url_filtering=dict(),
        file_blocking=dict(),
        data_filtering=dict(),
        wildfire_analysis=dict(),
        log_start=dict(type='bool', default=False),
        log_end=dict(type='bool', default=True),
        rule_type=dict(default='universal'),
        action=dict(default='allow'),
        devicegroup=dict(),
        commit=dict(type='bool', default=True),
        position=dict(type='int'),
        is_post_rule=dict(type='bool', default=False)
    )
    module = AnsibleModule(argument_spec=argument_spec, supports_check_mode=False,
                           required_one_of=[['api_key', 'password']])
    if not HAS_LIB:
        module.fail_json(msg='Missing required libraries.')

    ip_address = module.params["ip_address"]
    password = module.params["password"]
    username = module.params['username']
    api_key = module.params['api_key']
    operation = module.params['operation']
    rule_name = module.params['rule_name']
    description = module.params['description']
    tag_name = module.params['tag_name']
    source_zone = module.params['source_zone']
    source_ip = module.params['source_ip']
    source_user = module.params['source_user']
    hip_profiles = module.params['hip_profiles']
    destination_zone = module.params['destination_zone']
    destination_ip = module.params['destination_ip']
    application = module.params['application']
    service = module.params['service']
    category = module.params['category']
    log_start = module.params['log_start']
    log_end = module.params['log_end']
    action = module.params['action']
    group_profile = module.params['group_profile']
    antivirus = module.params['antivirus']
    vulnerability = module.params['vulnerability']
    spyware = module.params['spyware']
    url_filtering = module.params['url_filtering']
    file_blocking = module.params['file_blocking']
    data_filtering = module.params['data_filtering']
    wildfire_analysis = module.params['wildfire_analysis']
    rule_type = module.params['rule_type']
    devicegroup = module.params['devicegroup']
    position = module.params['position']
    is_post_rule = module.params['is_post_rule']

    commit = module.params['commit']

    # Create the device with the appropriate pandevice type
    device = base.PanDevice.create_from_device(ip_address, username, password, api_key=api_key)

    # If Panorama, validate the devicegroup
    dev_group = None
    if devicegroup and isinstance(device, panorama.Panorama):
        dev_group = get_devicegroup(device, devicegroup)
        if dev_group:
            device.add(dev_group)
        else:
            module.fail_json(msg='\'%s\' device group not found in Panorama. Is the name correct?' % devicegroup)

    # Get the rulebase
    rulebase = get_rulebase(device, dev_group, is_post_rule)

    # Which action shall we take on the object?
    if operation == "find":
        # Search for the object
        match = find_rule(rulebase, rule_name)
        # If found, format and return the result
        if match:
            match_dict = xmltodict.parse(match.element_str())
            module.exit_json(
                stdout_lines=json.dumps(match_dict, indent=2),
                msg='Rule matched'
            )
        else:
            module.fail_json(msg='Rule \'%s\' not found. Is the name correct?' % rule_name)
    elif operation == "delete":
        # Search for the object
        match = find_rule(rulebase, rule_name)
        # If found, delete it
        if match:
            try:
                if commit:
                    match.delete()
            except PanXapiError:
                exc = get_exception()
                module.fail_json(msg=exc.message)

            module.exit_json(changed=True, msg='Rule \'%s\' successfully deleted' % rule_name)
        else:
            module.fail_json(msg='Rule \'%s\' not found. Is the name correct?' % rule_name)
    elif operation == "add":
        new_rule = create_security_rule(
            rule_name=rule_name,
            description=description,
            tag_name=tag_name,
            source_zone=source_zone,
            destination_zone=destination_zone,
            source_ip=source_ip,
            source_user=source_user,
            destination_ip=destination_ip,
            category=category,
            application=application,
            service=service,
            hip_profiles=hip_profiles,
            group_profile=group_profile,
            antivirus=antivirus,
            vulnerability=vulnerability,
            spyware=spyware,
            url_filtering=url_filtering,
            file_blocking=file_blocking,
            data_filtering=data_filtering,
            wildfire_analysis=wildfire_analysis,
            log_start=log_start,
            log_end=log_end,
            rule_type=rule_type,
            action=action
        )
        # Search for the rule. Fail if found.
        match = find_rule(rulebase, rule_name)
        if match:
            if rule_is_match(match, new_rule):
                module.exit_json(changed=False, msg='Rule \'%s\' is already in place' % rule_name)
            else:
                module.fail_json(msg='Rule \'%s\' already exists. Use operation: \'update\' to change it.' % rule_name)
        else:
            try:
                changed = add_rule(rulebase, new_rule, position)
                if changed and commit:
                    device.commit(sync=True)
            except PanXapiError:
                exc = get_exception()
                module.fail_json(msg=exc.message)
            module.exit_json(changed=changed, msg='Rule \'%s\' successfully added' % rule_name)
    elif operation == 'update':
        # Search for the rule. Update if found.
        match = find_rule(rulebase, rule_name)
        if match:
            try:
                updated_rule = create_security_rule(
                    rule_name=rule_name,
                    description=description,
                    tag_name=tag_name,
                    source_zone=source_zone,
                    destination_zone=destination_zone,
                    source_ip=source_ip,
                    source_user=source_user,
                    destination_ip=destination_ip,
                    category=category,
                    application=application,
                    service=service,
                    hip_profiles=hip_profiles,
                    group_profile=group_profile,
                    antivirus=antivirus,
                    vulnerability=vulnerability,
                    spyware=spyware,
                    url_filtering=url_filtering,
                    file_blocking=file_blocking,
                    data_filtering=data_filtering,
                    wildfire_analysis=wildfire_analysis,
                    log_start=log_start,
                    log_end=log_end,
                    rule_type=rule_type,
                    action=action
                )
                changed = update_rule(rulebase, updated_rule, position)
                if changed and commit:
                    device.commit(sync=True)
            except PanXapiError:
                exc = get_exception()
                module.fail_json(msg=exc.message)
            module.exit_json(changed=changed, msg='Rule \'%s\' successfully updated' % rule_name)
        else:
            module.fail_json(msg='Rule \'%s\' does not exist. Use operation: \'add\' to add it.' % rule_name)
    elif operation == 'disable':
        # Search for the rule, disable if found.
        match = find_rule(rulebase, rule_name)
        if match:
            try:
                match.disabled = True
                changed = update_rule(rulebase, match)
                if changed and commit:
                    device.commit(sync=True)
            except PanXapiError:
                exc = get_exception()
                module.fail_json(msg=exc.message)
            module.exit_json(changed=changed, msg='Rule \'%s\' successfully disabled.' % rule_name)
        else:
            module.fail_json(msg='Rule \'%s\' does not exist.' % rule_name)


if __name__ == '__main__':
    main()<|MERGE_RESOLUTION|>--- conflicted
+++ resolved
@@ -263,7 +263,6 @@
       service: ['service-https']
       action: 'allow'
       commit: 'False'
-<<<<<<< HEAD
 
 - name: disable a specific security rule
   panos_security_rule:
@@ -272,8 +271,6 @@
     password: '{{ password }}'
     operation: 'disable'
     rule_name: 'Prod-Legacy 1'
-=======
->>>>>>> ae525b21
 '''
 
 RETURN = '''
