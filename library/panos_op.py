--- conflicted
+++ resolved
@@ -104,13 +104,8 @@
 from ansible.module_utils.basic import get_exception
 
 try:
-<<<<<<< HEAD
     from pan.xapi import PanXapiError
     from pandevice import base
-=======
-    from pandevice.base import PanDevice
-    from pandevice.errors import PanDeviceError
->>>>>>> ca0963fd
     import xmltodict
     import json
 
