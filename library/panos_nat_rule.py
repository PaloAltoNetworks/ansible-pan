#!/usr/bin/env python

#  Copyright 2018 Palo Alto Networks, Inc
#
#  Licensed under the Apache License, Version 2.0 (the "License");
#  you may not use this file except in compliance with the License.
#  You may obtain a copy of the License at
#
#      http://www.apache.org/licenses/LICENSE-2.0
#
#  Unless required by applicable law or agreed to in writing, software
#  distributed under the License is distributed on an "AS IS" BASIS,
#  WITHOUT WARRANTIES OR CONDITIONS OF ANY KIND, either express or implied.
#  See the License for the specific language governing permissions and
#  limitations under the License.

ANSIBLE_METADATA = {'metadata_version': '1.1',
                    'status': ['preview'],
                    'supported_by': 'community'}

DOCUMENTATION = '''
---
<<<<<<< HEAD
module: panos_nat_rules
short_description: Create NAT rules on PAN-OS devices.
description:
    - Create NAT rules on PAN-OS devices.
author: "Michael Richardson (@mrichardson03)"
version_added: "2.6"
=======
module: panos_nat_rule
short_description: create a policy NAT rule
description: >
    - Create a policy nat rule. Keep in mind that we can either end up configuring source NAT, destination NAT, or
    both. Instead of splitting it into two we will make a fair attempt to determine which one the user wants.
author: "Luigi Mori (@jtschichold),Ivan Bojer (@ivanbojer),Robert Hagen (@rnh556),Michael Richardson (@mrichardson03)"
version_added: "2.4"
>>>>>>> e7883c19
requirements:
    - pan-python can be obtained from PyPi U(https://pypi.python.org/pypi/pan-python)
    - pandevice can be obtained from PyPi U(https://pypi.python.org/pypi/pandevice)
notes:
    - Check mode is not supported.
    - Panorama is supported.
options:
    ip_address:
        description:
            - IP address or hostname of PAN-OS device.
        required: true
    username:
        description:
            - Username for authentication for PAN-OS device.  Optional if I(api_key) is used.
        default: 'admin'
    password:
        description:
            - Password for authentication for PAN-OS device.  Optional if I(api_key) is used.
    api_key:
        description:
<<<<<<< HEAD
            - API key to be used instead of I(username) and I(password).
    name:
=======
            - API key that can be used instead of I(username)/I(password) credentials.
    operation:
        description:
            - The action to be taken.  Supported values are I(add)/I(update)/I(find)/I(delete)/I(disable).
    rule_name:
>>>>>>> e7883c19
        description:
            - Name of NAT policy.
        required: true
    description:
        description:
            - Description of NAT policy.
    nat_type:
        description:
<<<<<<< HEAD
            - Type of NAT.
        choices: ['ipv4', 'nat64', 'npt6']
        default: 'ipv4'
    fromzone:
        description:
            - From zones.  Required if state is present.
        type: list
    tozone:
        description:
            - To zones.  Required if state is present.
        type: list
    source:
        description:
            - Source IP addresses.
        type: list
        default: ['any']
    destination:
        description:
            - Destination IP addresses.
        type: list
        default: ['any']
    source_translation_type:
        description:
            - Type of source address translation
        type: str
        choices: ['dynamic-ip', 'dynamic-ip-and-port', 'static-ip']
    source_translation_address_type:
        description:
            - Address type for Dynamic IP and Port or Dynamic IP source translation types.
        type: str
    source_translation_interface:
        description:
            - Interface of the source address translation for Dynamic IP and Port or Dynamic IP
              source translation types.
        type: str
    source_translation_ip_address:
        description:
            - IP address of the source address translation for Dynamic IP and Port or Dynamic IP
              source translation types.
        type: str
    source_translation_translated_addresses:
        description:
            - Translated addresses of the source address translation for Dynamic IP and Port or
              Dynamic IP source translation types.
        type: list
    source_translation_fallback_type:
        description:
            - Type of fallback for Dynamic IP source translation types.
        choices: ['interface-address', 'translated-address']
    source_translation_fallback_translated_addresses:
        description:
            - Fallback translated addresses for Dynamic IP source translation.
    source_translation_fallback_interface:
        description:
            - Fallback interface for Dynamic IP source translation.
        type: str
    source_translation_fallback_ip_type:
        description:
            - The type of the IP address for the fallback source translation IP address.
        type: str
    source_translation_fallback_ip_address:
        description:
            - The IP address of the fallback source translation
        type: str
    source_translation_static_translated_address:
        description:
            - The IP address of for the static source translation.
        type: str
    source_translation_static_bi_directional:
        description:
            - Allow reverse translation from translated address to original address
        type: bool
    destination_translated_address:
        description:
            - Translated destination IP address
        type: str
    destination_translated_port:
        description:
            - Translated destination port number
        type: int
        description:
            - List of tags to add to this NAT policy.
        type: list
    ha_binding:
        description:
            - Device binding configuration in HA Active-Active mode
    negate_target:
        description:
            - Target all but the listed target firewalls.  (Applies to Panorama/device groups
              only.)
        type: bool
    target:
        description:
            - Apply this policy to the listed firewalls only.  (Applies to Panorama/device groups
              only).
    location:
        description:
            - Position to place the created rule in the rule base.
        choices: ['top', 'bottom', 'before', 'after']
        default: 'bottom'
=======
            - destination zone
        required: true
    source_ip:
        description:
            - list of source addresses
        required: false
        default: ["any"]
    destination_ip:
        description:
            - list of destination addresses
        required: false
        default: ["any"]
    service:
        description:
            - service
        required: false
        default: "any"
    snat_type:
        description:
            - type of source translation
        required: false
        default: None
    snat_address_type:
        description:
            - type of source translation. Supported values are I(translated-address)/I(translated-address).
        required: false
        default: 'translated-address'
    snat_static_address:
        description:
            - Source NAT translated address. Used with Static-IP translation.
        required: false
        default: None
    snat_dynamic_address:
        description:
            - Source NAT translated address. Used with Dynamic-IP and Dynamic-IP-and-Port.
        required: false
        default: None
    snat_interface:
        description:
            - snat interface
        required: false
        default: None
    snat_interface_address:
        description:
            - snat interface address
        required: false
        default: None
    snat_bidirectional:
        description:
            - bidirectional flag
        required: false
        default: "false"
    dnat_address:
        description:
            - dnat translated address
        required: false
        default: None
    dnat_port:
        description:
            - dnat translated port
        required: false
        default: None
    location:
        description:
            - Position to place the created rule in the rule base.  Supported values are
              I(top)/I(bottom)/I(before)/I(after).
>>>>>>> e7883c19
    existing_rule:
        description:
            - If 'location' is set to 'before' or 'after', this option specifies an existing
              rule name.  The new rule will be created in the specified position relative to this
              rule.  If 'location' is set to 'before' or 'after', this option is required.
<<<<<<< HEAD
        type: str
    device_group:
        description:
            - If I(ip_address) is a Panorama device, create policy in this device group.
        type: str
    panorama_loc:
        description:
            - If I(ip_address) is a Panorama device and I(device_group) is specified, create
              policy in either the pre or post rules.
        choices: ['pre', 'post']
        default: 'pre'
    state:
        description:
            - Create, remove, or disable NAT policy.
        choices: ['present', 'absent', 'disabled']
        default: 'present'
'''

EXAMPLES = '''

=======
    commit:
        description:
            - Commit configuration if changed.
        default: true
'''

EXAMPLES = '''
# Create a source and destination nat rule
  - name: Create NAT SSH rule for 10.0.1.101
    panos_nat_rule:
      ip_address: '{{ ip_address }}'
      username: '{{ username }}'
      password: '{{ password }}'
      rule_name: "Web SSH"
      source_zone: ["external"]
      destination_zone: "external"
      source: ["any"]
      destination: ["10.0.0.100"]
      service: "service-tcp-221"
      snat_type: "dynamic-ip-and-port"
      snat_interface: "ethernet1/2"
      dnat_address: "10.0.1.101"
      dnat_port: "22"

  - name: disable a specific security rule
    panos_nat_rule:
      ip_address: '{{ ip_address }}'
      username: '{{ username }}'
      password: '{{ password }}'
      operation: 'disable'
      rule_name: 'Prod-Legacy 1'
>>>>>>> e7883c19
'''

RETURN = '''
# Default return values
'''

try:
    from pandevice import policies
    from pandevice.errors import PanDeviceError

    HAS_PANOS_LIB = True
except ImportError:
    HAS_PANOS_LIB = False

from ansible.module_utils.network.panos import PanOSAnsibleModule

PANOS_NAT_RULE_ARGSPEC = {
    'name': dict(type='str', required=True),
    'description': dict(type='str'),
    'type': dict(default='ipv4', choices=['ipv4', 'nat64', 'nptv6']),
    'fromzone': dict(type='list'),
    'tozone': dict(type='list'),
    'source': dict(type='list', default=['any']),
    'destination': dict(type='list', default=['any']),
    'source_translation_type': dict(choices=['dynamic-ip', 'dynamic-ip-and-port', 'static-ip']),
    'source_translation_address_type': dict(type='str'),
    'source_translation_interface': dict(type='str'),
    'source_translation_ip_address': dict(type='str'),
    'source_translation_translated_addresses': dict(type='list'),
    'source_translation_fallback_type': dict(choices=['interface-address', 'translated-address']),
    'source_translation_fallback_translated_addresses': dict(type='list'),
    'source_translation_fallback_interface': dict(type='str'),
    'source_translation_fallback_ip_type': dict(type='str'),
    'source_translation_fallback_ip_address': dict(type='str'),
    'source_translation_static_translated_address': dict(type='str'),
    'source_translation_static_bi_directional': dict(type='bool'),
    'destination_translated_address': dict(type='str'),
    'destination_translated_port': dict(type='int'),
    'ha_binding': dict(type='str'),
    'negate_target': dict(type='bool'),
    'target': dict(type='list'),
    'tag': dict(type='list'),
    'location': dict(default='bottom', choices=['top', 'bottom', 'before', 'after']),
    'existing_rule': dict(type='str'),
    'device_group': dict(type='str'),
    'panorama_loc': dict(choices=['pre', 'post']),
    'state': dict(default='present', choices=['present', 'absent', 'disabled'])
}

PANOS_NAT_RULE_REQUIRED_IF_ARGS = [
    # If 'state' is 'present', require 'fromzone' and 'tozone'.
    ['state', 'present', ['fromzone', 'tozone']],

    # If 'location' is 'before', require 'existing_rule'.
    ['location', 'before', ['existing_rule']],

    # If 'location' is 'after', require 'existing_rule'.
    ['location', 'after', ['existing_rule']],

    # If 'panorama_loc' is 'pre', require 'device_group'.
    ['panorama_loc', 'pre', ['device_group']],

    # If 'panorama_loc' is 'post', require 'device_group'.
    ['panorama_loc', 'post', ['device_group']]
]


def create_nat_rule(params):
    new_rule = policies.NatRule(
        name=params['name'],
        description=params['description'],
        nat_type=params['type'],
        fromzone=params['fromzone'],
        tozone=params['tozone'],
        source=params['source'],
        destination=params['destination'],
        source_translation_type=params['source_translation_type'],
        source_translation_address_type=params['source_translation_address_type'],
        source_translation_interface=params['source_translation_interface'],
        source_translation_ip_address=params['source_translation_ip_address'],
        source_translation_translated_addresses=params['source_translation_translated_addresses'],
        source_translation_fallback_type=params['source_translation_fallback_type'],
        source_translation_fallback_translated_addresses=params['source_translation_fallback_translated_addresses'],
        source_translation_fallback_interface=params['source_translation_fallback_interface'],
        source_translation_fallback_ip_type=params['source_translation_fallback_ip_type'],
        source_translation_fallback_ip_address=params['source_translation_fallback_ip_address'],
        source_translation_static_translated_address=params['source_translation_static_translated_address'],
        source_translation_static_bi_directional=params['source_translation_static_bi_directional'],
        destination_translated_address=params['destination_translated_address'],
        destination_translated_port=params['destination_translated_port'],
        ha_binding=params['ha_binding'],
        tag=params['tag']
    )

<<<<<<< HEAD
    return new_rule


def main():
    module = PanOSAnsibleModule(
        argument_spec=PANOS_NAT_RULE_ARGSPEC,
        required_if=PANOS_NAT_RULE_REQUIRED_IF_ARGS
    )

    changed = False

    name = module.params['name']
    location = module.params['location']
    existing_rule = module.params['existing_rule']
    device_group = module.params['device_group']
    state = module.params['state']

    try:
        if device_group:
            module.device_group = device_group

            if module.params['panorama_loc'] == 'post':
                module.rulebase = policies.PostRulebase

        if state == 'present':
            new_obj = create_nat_rule(module.params)

            # Target and negate target only apply if we're talking to Panorama.
            if device_group:
                new_obj.negate_target = module.params['negate_target']
                new_obj.target = module.params['target']

            changed = module.create_or_update_rule(
                name, policies.NatRule, new_obj, location=location,
                existing_rule_name=existing_rule
            )

        elif state == 'absent':
            changed = module.delete_rule(name, policies.NatRule)

        elif state == 'disabled':
            changed = module.disable_rule(name, policies.NatRule)

    except PanDeviceError as e:
        module.fail_json(msg=e.message)

    module.exit_json(changed=changed)
=======
    # Source translation: Static IP
    if kwargs['snat_type'] in ['static-ip'] and kwargs['snat_static_address']:
        nat_rule.source_translation_type = kwargs['snat_type']
        nat_rule.source_translation_static_translated_address = kwargs['snat_static_address']
        # Bi-directional flag set?
        if kwargs['snat_bidirectional']:
            nat_rule.source_translation_static_bi_directional = kwargs['snat_bidirectional']

    # Source translation: Dynamic IP and port
    elif kwargs['snat_type'] in ['dynamic-ip-and-port']:
        nat_rule.source_translation_type = kwargs['snat_type']
        nat_rule.source_translation_address_type = kwargs['snat_address_type']
        # Interface address?
        if kwargs['snat_interface']:
            nat_rule.source_translation_interface = kwargs['snat_interface']
            # Interface IP?
            if kwargs['snat_interface_address']:
                nat_rule.source_translation_ip_address = kwargs['snat_interface_address']
        else:
            nat_rule.source_translation_translated_addresses = kwargs['snat_dynamic_address']

    # Source translation: Dynamic IP
    elif kwargs['snat_type'] in ['dynamic-ip']:
        if kwargs['snat_dynamic_address']:
            nat_rule.source_translation_type = kwargs['snat_type']
            nat_rule.source_translation_translated_addresses = kwargs['snat_dynamic_address']
        else:
            return False

    # Destination translation
    if kwargs['dnat_address']:
        nat_rule.destination_translated_address = kwargs['dnat_address']
        if kwargs['dnat_port']:
            nat_rule.destination_translated_port = kwargs['dnat_port']

    # Any tags?
    if 'tag_name' in kwargs:
        nat_rule.tag = kwargs['tag_name']

    return nat_rule


def find_rule_index(rulebase, rule_name):
    if rulebase:
        for num, child in enumerate(rulebase.children):
            if rule_name == child.name:
                return num
    return -1


def insert_rule_at_index(rulebase, new_rule, index):
    if rulebase:
        rulebase.insert(index, new_rule)
        new_rule.create()
        rulebase.apply()
        return True
    return False


def update_rule(rulebase, nat_rule):
    if rulebase:
        rulebase.add(nat_rule)
        nat_rule.apply()
        return True
    else:
        return False


def main():
    argument_spec = dict(
        ip_address=dict(required=True),
        username=dict(default='admin'),
        password=dict(required=True, no_log=True),
        api_key=dict(no_log=True),
        operation=dict(required=True, choices=['add', 'update', 'delete', 'find', 'disable']),
        rule_name=dict(required=True),
        description=dict(),
        tag_name=dict(),
        source_zone=dict(type='list'),
        source_ip=dict(type='list', default=['any']),
        destination_zone=dict(),
        destination_ip=dict(type='list', default=['any']),
        service=dict(default='any'),
        to_interface=dict(default='any'),
        snat_type=dict(choices=['static-ip', 'dynamic-ip-and-port', 'dynamic-ip']),
        snat_address_type=dict(choices=['interface-address', 'translated-address'], default='interface-address'),
        snat_static_address=dict(),
        snat_dynamic_address=dict(type='list'),
        snat_interface=dict(),
        snat_interface_address=dict(),
        snat_bidirectional=dict(type='bool', default=False),
        dnat_address=dict(),
        dnat_port=dict(),
        devicegroup=dict(),
        location=dict(default='bottom', choices=['top', 'bottom', 'before', 'after']),
        existing_rule=dict(default=''),
        commit=dict(type='bool', default=True)
    )

    module = AnsibleModule(argument_spec=argument_spec, supports_check_mode=False,
                           required_one_of=[['api_key', 'password']])
    if not HAS_LIB:
        module.fail_json(msg='Missing required libraries.')

    ip_address = module.params["ip_address"]
    password = module.params["password"]
    username = module.params['username']
    api_key = module.params['api_key']
    operation = module.params['operation']
    rule_name = module.params['rule_name']
    description = module.params['description']
    tag_name = module.params['tag_name']
    source_zone = module.params['source_zone']
    source_ip = module.params['source_ip']
    destination_zone = module.params['destination_zone']
    destination_ip = module.params['destination_ip']
    service = module.params['service']
    to_interface = module.params['to_interface']
    nat_type = 'ipv4'
    snat_type = module.params['snat_type']
    snat_address_type = module.params['snat_address_type']
    snat_static_address = module.params['snat_static_address']
    snat_dynamic_address = module.params['snat_dynamic_address']
    snat_interface = module.params['snat_interface']
    snat_interface_address = module.params['snat_interface_address']
    snat_bidirectional = module.params['snat_bidirectional']
    dnat_address = module.params['dnat_address']
    dnat_port = module.params['dnat_port']
    devicegroup = module.params['devicegroup']
    location = module.params['location']
    existing_rule = module.params['existing_rule']

    commit = module.params['commit']

    # Create the device with the appropriate pandevice type
    device = base.PanDevice.create_from_device(ip_address, username, password, api_key=api_key)

    # If Panorama, validate the devicegroup
    dev_group = None
    if devicegroup and isinstance(device, panorama.Panorama):
        dev_group = get_devicegroup(device, devicegroup)
        if dev_group:
            device.add(dev_group)
        else:
            module.fail_json(msg='\'%s\' device group not found in Panorama. Is the name correct?' % devicegroup)

    # Get the rulebase
    rulebase = get_rulebase(device, dev_group)

    # Which action shall we take on the object?
    if operation == "find":
        # Search for the rule
        match = find_rule(rulebase, rule_name)
        # If found, format and return the result
        if match:
            match_dict = xmltodict.parse(match.element_str())
            module.exit_json(
                stdout_lines=json.dumps(match_dict, indent=2),
                msg='Rule matched'
            )
        else:
            module.fail_json(msg='Rule \'%s\' not found. Is the name correct?' % rule_name)
    elif operation == "delete":
        # Search for the object
        match = find_rule(rulebase, rule_name)
        # If found, delete it
        if match:
            try:
                match.delete()
                if commit:
                    device.commit(sync=True)
            except PanXapiError:
                exc = get_exception()
                module.fail_json(msg=exc.message)

            module.exit_json(changed=True, msg='Rule \'%s\' successfully deleted.' % rule_name)
        else:
            module.fail_json(msg='Rule \'%s\' not found. Is the name correct?' % rule_name)
    elif operation == "add":
        # Look for required parameters
        if source_zone and destination_zone and nat_type:
            pass
        else:
            module.fail_json(msg='Missing parameter. Required: source_zone, destination_zone, nat_type')
        # Search for the rule. Fail if found.
        match = find_rule(rulebase, rule_name)
        if match:
            module.fail_json(msg='Rule \'%s\' already exists. Use operation: \'update\' to change it.' % rule_name)
        else:
            try:
                new_rule = create_nat_rule(
                    rule_name=rule_name,
                    description=description,
                    tag_name=tag_name,
                    source_zone=source_zone,
                    destination_zone=destination_zone,
                    source_ip=source_ip,
                    destination_ip=destination_ip,
                    service=service,
                    to_interface=to_interface,
                    nat_type=nat_type,
                    snat_type=snat_type,
                    snat_address_type=snat_address_type,
                    snat_static_address=snat_static_address,
                    snat_dynamic_address=snat_dynamic_address,
                    snat_interface=snat_interface,
                    snat_interface_address=snat_interface_address,
                    snat_bidirectional=snat_bidirectional,
                    dnat_address=dnat_address,
                    dnat_port=dnat_port
                )

                if ((location == 'before') or (location == 'after')) and (existing_rule == ''):
                    module.fail_json(msg='\'existing_rule\' must be specified if location is \'before\' or \'after\'.')

                # Default is to add the rule at the bottom.
                new_rule_index = len(rulebase.children)

                if (location == 'before') or (location == 'after'):
                    new_rule_index = find_rule_index(rulebase, existing_rule)

                    if new_rule_index < 0:
                        module.fail_json(msg='Existing rule \'%s\' does not exist.' % existing_rule)

                    if location == 'after':
                        new_rule_index = new_rule_index + 1

                elif location == 'top':
                    new_rule_index = 0

                changed = insert_rule_at_index(rulebase, new_rule, new_rule_index)

                if changed and commit:
                    device.commit(sync=True)
            except PanXapiError:
                exc = get_exception()
                module.fail_json(msg=exc.message)
            module.exit_json(changed=changed, msg='Rule \'%s\' successfully added.' % rule_name)
    elif operation == 'update':
        # Search for the rule. Update if found.
        match = find_rule(rulebase, rule_name)
        if match:
            try:
                new_rule = create_nat_rule(
                    rule_name=rule_name,
                    description=description,
                    tag_name=tag_name,
                    source_zone=source_zone,
                    destination_zone=destination_zone,
                    source_ip=source_ip,
                    destination_ip=destination_ip,
                    service=service,
                    to_interface=to_interface,
                    nat_type=nat_type,
                    snat_type=snat_type,
                    snat_address_type=snat_address_type,
                    snat_static_address=snat_static_address,
                    snat_dynamic_address=snat_dynamic_address,
                    snat_interface=snat_interface,
                    snat_interface_address=snat_interface_address,
                    snat_bidirectional=snat_bidirectional,
                    dnat_address=dnat_address,
                    dnat_port=dnat_port
                )
                changed = update_rule(rulebase, new_rule)
                if changed and commit:
                    device.commit(sync=True)
            except PanXapiError:
                exc = get_exception()
                module.fail_json(msg=exc.message)
            module.exit_json(changed=changed, msg='Rule \'%s\' successfully updated.' % rule_name)
        else:
            module.fail_json(msg='Rule \'%s\' does not exist. Use operation: \'add\' to add it.' % rule_name)
    elif operation == 'disable':
        # Search for the rule, disable if found.
        match = find_rule(rulebase, rule_name)
        if match:
            try:
                match.disabled = True
                changed = update_rule(rulebase, match)
                if changed and commit:
                    device.commit(sync=True)
            except PanXapiError:
                exc = get_exception()
                module.fail_json(msg=exc.message)
            module.exit_json(changed=changed, msg='Rule \'%s\' successfully disabled.' % rule_name)
        else:
            module.fail_json(msg='Rule \'%s\' does not exist.' % rule_name)
>>>>>>> e7883c19


if __name__ == '__main__':
    main()<|MERGE_RESOLUTION|>--- conflicted
+++ resolved
@@ -20,22 +20,12 @@
 
 DOCUMENTATION = '''
 ---
-<<<<<<< HEAD
 module: panos_nat_rules
 short_description: Create NAT rules on PAN-OS devices.
 description:
     - Create NAT rules on PAN-OS devices.
-author: "Michael Richardson (@mrichardson03)"
-version_added: "2.6"
-=======
-module: panos_nat_rule
-short_description: create a policy NAT rule
-description: >
-    - Create a policy nat rule. Keep in mind that we can either end up configuring source NAT, destination NAT, or
-    both. Instead of splitting it into two we will make a fair attempt to determine which one the user wants.
 author: "Luigi Mori (@jtschichold),Ivan Bojer (@ivanbojer),Robert Hagen (@rnh556),Michael Richardson (@mrichardson03)"
 version_added: "2.4"
->>>>>>> e7883c19
 requirements:
     - pan-python can be obtained from PyPi U(https://pypi.python.org/pypi/pan-python)
     - pandevice can be obtained from PyPi U(https://pypi.python.org/pypi/pandevice)
@@ -56,16 +46,8 @@
             - Password for authentication for PAN-OS device.  Optional if I(api_key) is used.
     api_key:
         description:
-<<<<<<< HEAD
             - API key to be used instead of I(username) and I(password).
     name:
-=======
-            - API key that can be used instead of I(username)/I(password) credentials.
-    operation:
-        description:
-            - The action to be taken.  Supported values are I(add)/I(update)/I(find)/I(delete)/I(disable).
-    rule_name:
->>>>>>> e7883c19
         description:
             - Name of NAT policy.
         required: true
@@ -74,7 +56,6 @@
             - Description of NAT policy.
     nat_type:
         description:
-<<<<<<< HEAD
             - Type of NAT.
         choices: ['ipv4', 'nat64', 'npt6']
         default: 'ipv4'
@@ -175,80 +156,11 @@
             - Position to place the created rule in the rule base.
         choices: ['top', 'bottom', 'before', 'after']
         default: 'bottom'
-=======
-            - destination zone
-        required: true
-    source_ip:
-        description:
-            - list of source addresses
-        required: false
-        default: ["any"]
-    destination_ip:
-        description:
-            - list of destination addresses
-        required: false
-        default: ["any"]
-    service:
-        description:
-            - service
-        required: false
-        default: "any"
-    snat_type:
-        description:
-            - type of source translation
-        required: false
-        default: None
-    snat_address_type:
-        description:
-            - type of source translation. Supported values are I(translated-address)/I(translated-address).
-        required: false
-        default: 'translated-address'
-    snat_static_address:
-        description:
-            - Source NAT translated address. Used with Static-IP translation.
-        required: false
-        default: None
-    snat_dynamic_address:
-        description:
-            - Source NAT translated address. Used with Dynamic-IP and Dynamic-IP-and-Port.
-        required: false
-        default: None
-    snat_interface:
-        description:
-            - snat interface
-        required: false
-        default: None
-    snat_interface_address:
-        description:
-            - snat interface address
-        required: false
-        default: None
-    snat_bidirectional:
-        description:
-            - bidirectional flag
-        required: false
-        default: "false"
-    dnat_address:
-        description:
-            - dnat translated address
-        required: false
-        default: None
-    dnat_port:
-        description:
-            - dnat translated port
-        required: false
-        default: None
-    location:
-        description:
-            - Position to place the created rule in the rule base.  Supported values are
-              I(top)/I(bottom)/I(before)/I(after).
->>>>>>> e7883c19
     existing_rule:
         description:
             - If 'location' is set to 'before' or 'after', this option specifies an existing
               rule name.  The new rule will be created in the specified position relative to this
               rule.  If 'location' is set to 'before' or 'after', this option is required.
-<<<<<<< HEAD
         type: str
     device_group:
         description:
@@ -268,40 +180,17 @@
 '''
 
 EXAMPLES = '''
-
-=======
-    commit:
-        description:
-            - Commit configuration if changed.
-        default: true
-'''
-
-EXAMPLES = '''
-# Create a source and destination nat rule
-  - name: Create NAT SSH rule for 10.0.1.101
-    panos_nat_rule:
-      ip_address: '{{ ip_address }}'
-      username: '{{ username }}'
-      password: '{{ password }}'
-      rule_name: "Web SSH"
-      source_zone: ["external"]
-      destination_zone: "external"
-      source: ["any"]
-      destination: ["10.0.0.100"]
-      service: "service-tcp-221"
-      snat_type: "dynamic-ip-and-port"
-      snat_interface: "ethernet1/2"
-      dnat_address: "10.0.1.101"
-      dnat_port: "22"
-
-  - name: disable a specific security rule
-    panos_nat_rule:
-      ip_address: '{{ ip_address }}'
-      username: '{{ username }}'
-      password: '{{ password }}'
-      operation: 'disable'
-      rule_name: 'Prod-Legacy 1'
->>>>>>> e7883c19
+- name: Create Outbound NAT rule
+  panos_nat_rule:
+    ip_address: '{{ fw_ip_address }}'
+    username: '{{ fw_username }}'
+    password: '{{ fw_password }}'
+    name: 'Outbound'
+    fromzone: ['trust']
+    tozone: ['untrust']
+    source_translation_type: 'dynamic-ip-and-port'
+    source_translation_address_type: 'translated-address'
+    source_translation_translated_addresses: ['10.0.0.1']
 '''
 
 RETURN = '''
@@ -396,7 +285,6 @@
         tag=params['tag']
     )
 
-<<<<<<< HEAD
     return new_rule
 
 
@@ -444,296 +332,6 @@
         module.fail_json(msg=e.message)
 
     module.exit_json(changed=changed)
-=======
-    # Source translation: Static IP
-    if kwargs['snat_type'] in ['static-ip'] and kwargs['snat_static_address']:
-        nat_rule.source_translation_type = kwargs['snat_type']
-        nat_rule.source_translation_static_translated_address = kwargs['snat_static_address']
-        # Bi-directional flag set?
-        if kwargs['snat_bidirectional']:
-            nat_rule.source_translation_static_bi_directional = kwargs['snat_bidirectional']
-
-    # Source translation: Dynamic IP and port
-    elif kwargs['snat_type'] in ['dynamic-ip-and-port']:
-        nat_rule.source_translation_type = kwargs['snat_type']
-        nat_rule.source_translation_address_type = kwargs['snat_address_type']
-        # Interface address?
-        if kwargs['snat_interface']:
-            nat_rule.source_translation_interface = kwargs['snat_interface']
-            # Interface IP?
-            if kwargs['snat_interface_address']:
-                nat_rule.source_translation_ip_address = kwargs['snat_interface_address']
-        else:
-            nat_rule.source_translation_translated_addresses = kwargs['snat_dynamic_address']
-
-    # Source translation: Dynamic IP
-    elif kwargs['snat_type'] in ['dynamic-ip']:
-        if kwargs['snat_dynamic_address']:
-            nat_rule.source_translation_type = kwargs['snat_type']
-            nat_rule.source_translation_translated_addresses = kwargs['snat_dynamic_address']
-        else:
-            return False
-
-    # Destination translation
-    if kwargs['dnat_address']:
-        nat_rule.destination_translated_address = kwargs['dnat_address']
-        if kwargs['dnat_port']:
-            nat_rule.destination_translated_port = kwargs['dnat_port']
-
-    # Any tags?
-    if 'tag_name' in kwargs:
-        nat_rule.tag = kwargs['tag_name']
-
-    return nat_rule
-
-
-def find_rule_index(rulebase, rule_name):
-    if rulebase:
-        for num, child in enumerate(rulebase.children):
-            if rule_name == child.name:
-                return num
-    return -1
-
-
-def insert_rule_at_index(rulebase, new_rule, index):
-    if rulebase:
-        rulebase.insert(index, new_rule)
-        new_rule.create()
-        rulebase.apply()
-        return True
-    return False
-
-
-def update_rule(rulebase, nat_rule):
-    if rulebase:
-        rulebase.add(nat_rule)
-        nat_rule.apply()
-        return True
-    else:
-        return False
-
-
-def main():
-    argument_spec = dict(
-        ip_address=dict(required=True),
-        username=dict(default='admin'),
-        password=dict(required=True, no_log=True),
-        api_key=dict(no_log=True),
-        operation=dict(required=True, choices=['add', 'update', 'delete', 'find', 'disable']),
-        rule_name=dict(required=True),
-        description=dict(),
-        tag_name=dict(),
-        source_zone=dict(type='list'),
-        source_ip=dict(type='list', default=['any']),
-        destination_zone=dict(),
-        destination_ip=dict(type='list', default=['any']),
-        service=dict(default='any'),
-        to_interface=dict(default='any'),
-        snat_type=dict(choices=['static-ip', 'dynamic-ip-and-port', 'dynamic-ip']),
-        snat_address_type=dict(choices=['interface-address', 'translated-address'], default='interface-address'),
-        snat_static_address=dict(),
-        snat_dynamic_address=dict(type='list'),
-        snat_interface=dict(),
-        snat_interface_address=dict(),
-        snat_bidirectional=dict(type='bool', default=False),
-        dnat_address=dict(),
-        dnat_port=dict(),
-        devicegroup=dict(),
-        location=dict(default='bottom', choices=['top', 'bottom', 'before', 'after']),
-        existing_rule=dict(default=''),
-        commit=dict(type='bool', default=True)
-    )
-
-    module = AnsibleModule(argument_spec=argument_spec, supports_check_mode=False,
-                           required_one_of=[['api_key', 'password']])
-    if not HAS_LIB:
-        module.fail_json(msg='Missing required libraries.')
-
-    ip_address = module.params["ip_address"]
-    password = module.params["password"]
-    username = module.params['username']
-    api_key = module.params['api_key']
-    operation = module.params['operation']
-    rule_name = module.params['rule_name']
-    description = module.params['description']
-    tag_name = module.params['tag_name']
-    source_zone = module.params['source_zone']
-    source_ip = module.params['source_ip']
-    destination_zone = module.params['destination_zone']
-    destination_ip = module.params['destination_ip']
-    service = module.params['service']
-    to_interface = module.params['to_interface']
-    nat_type = 'ipv4'
-    snat_type = module.params['snat_type']
-    snat_address_type = module.params['snat_address_type']
-    snat_static_address = module.params['snat_static_address']
-    snat_dynamic_address = module.params['snat_dynamic_address']
-    snat_interface = module.params['snat_interface']
-    snat_interface_address = module.params['snat_interface_address']
-    snat_bidirectional = module.params['snat_bidirectional']
-    dnat_address = module.params['dnat_address']
-    dnat_port = module.params['dnat_port']
-    devicegroup = module.params['devicegroup']
-    location = module.params['location']
-    existing_rule = module.params['existing_rule']
-
-    commit = module.params['commit']
-
-    # Create the device with the appropriate pandevice type
-    device = base.PanDevice.create_from_device(ip_address, username, password, api_key=api_key)
-
-    # If Panorama, validate the devicegroup
-    dev_group = None
-    if devicegroup and isinstance(device, panorama.Panorama):
-        dev_group = get_devicegroup(device, devicegroup)
-        if dev_group:
-            device.add(dev_group)
-        else:
-            module.fail_json(msg='\'%s\' device group not found in Panorama. Is the name correct?' % devicegroup)
-
-    # Get the rulebase
-    rulebase = get_rulebase(device, dev_group)
-
-    # Which action shall we take on the object?
-    if operation == "find":
-        # Search for the rule
-        match = find_rule(rulebase, rule_name)
-        # If found, format and return the result
-        if match:
-            match_dict = xmltodict.parse(match.element_str())
-            module.exit_json(
-                stdout_lines=json.dumps(match_dict, indent=2),
-                msg='Rule matched'
-            )
-        else:
-            module.fail_json(msg='Rule \'%s\' not found. Is the name correct?' % rule_name)
-    elif operation == "delete":
-        # Search for the object
-        match = find_rule(rulebase, rule_name)
-        # If found, delete it
-        if match:
-            try:
-                match.delete()
-                if commit:
-                    device.commit(sync=True)
-            except PanXapiError:
-                exc = get_exception()
-                module.fail_json(msg=exc.message)
-
-            module.exit_json(changed=True, msg='Rule \'%s\' successfully deleted.' % rule_name)
-        else:
-            module.fail_json(msg='Rule \'%s\' not found. Is the name correct?' % rule_name)
-    elif operation == "add":
-        # Look for required parameters
-        if source_zone and destination_zone and nat_type:
-            pass
-        else:
-            module.fail_json(msg='Missing parameter. Required: source_zone, destination_zone, nat_type')
-        # Search for the rule. Fail if found.
-        match = find_rule(rulebase, rule_name)
-        if match:
-            module.fail_json(msg='Rule \'%s\' already exists. Use operation: \'update\' to change it.' % rule_name)
-        else:
-            try:
-                new_rule = create_nat_rule(
-                    rule_name=rule_name,
-                    description=description,
-                    tag_name=tag_name,
-                    source_zone=source_zone,
-                    destination_zone=destination_zone,
-                    source_ip=source_ip,
-                    destination_ip=destination_ip,
-                    service=service,
-                    to_interface=to_interface,
-                    nat_type=nat_type,
-                    snat_type=snat_type,
-                    snat_address_type=snat_address_type,
-                    snat_static_address=snat_static_address,
-                    snat_dynamic_address=snat_dynamic_address,
-                    snat_interface=snat_interface,
-                    snat_interface_address=snat_interface_address,
-                    snat_bidirectional=snat_bidirectional,
-                    dnat_address=dnat_address,
-                    dnat_port=dnat_port
-                )
-
-                if ((location == 'before') or (location == 'after')) and (existing_rule == ''):
-                    module.fail_json(msg='\'existing_rule\' must be specified if location is \'before\' or \'after\'.')
-
-                # Default is to add the rule at the bottom.
-                new_rule_index = len(rulebase.children)
-
-                if (location == 'before') or (location == 'after'):
-                    new_rule_index = find_rule_index(rulebase, existing_rule)
-
-                    if new_rule_index < 0:
-                        module.fail_json(msg='Existing rule \'%s\' does not exist.' % existing_rule)
-
-                    if location == 'after':
-                        new_rule_index = new_rule_index + 1
-
-                elif location == 'top':
-                    new_rule_index = 0
-
-                changed = insert_rule_at_index(rulebase, new_rule, new_rule_index)
-
-                if changed and commit:
-                    device.commit(sync=True)
-            except PanXapiError:
-                exc = get_exception()
-                module.fail_json(msg=exc.message)
-            module.exit_json(changed=changed, msg='Rule \'%s\' successfully added.' % rule_name)
-    elif operation == 'update':
-        # Search for the rule. Update if found.
-        match = find_rule(rulebase, rule_name)
-        if match:
-            try:
-                new_rule = create_nat_rule(
-                    rule_name=rule_name,
-                    description=description,
-                    tag_name=tag_name,
-                    source_zone=source_zone,
-                    destination_zone=destination_zone,
-                    source_ip=source_ip,
-                    destination_ip=destination_ip,
-                    service=service,
-                    to_interface=to_interface,
-                    nat_type=nat_type,
-                    snat_type=snat_type,
-                    snat_address_type=snat_address_type,
-                    snat_static_address=snat_static_address,
-                    snat_dynamic_address=snat_dynamic_address,
-                    snat_interface=snat_interface,
-                    snat_interface_address=snat_interface_address,
-                    snat_bidirectional=snat_bidirectional,
-                    dnat_address=dnat_address,
-                    dnat_port=dnat_port
-                )
-                changed = update_rule(rulebase, new_rule)
-                if changed and commit:
-                    device.commit(sync=True)
-            except PanXapiError:
-                exc = get_exception()
-                module.fail_json(msg=exc.message)
-            module.exit_json(changed=changed, msg='Rule \'%s\' successfully updated.' % rule_name)
-        else:
-            module.fail_json(msg='Rule \'%s\' does not exist. Use operation: \'add\' to add it.' % rule_name)
-    elif operation == 'disable':
-        # Search for the rule, disable if found.
-        match = find_rule(rulebase, rule_name)
-        if match:
-            try:
-                match.disabled = True
-                changed = update_rule(rulebase, match)
-                if changed and commit:
-                    device.commit(sync=True)
-            except PanXapiError:
-                exc = get_exception()
-                module.fail_json(msg=exc.message)
-            module.exit_json(changed=changed, msg='Rule \'%s\' successfully disabled.' % rule_name)
-        else:
-            module.fail_json(msg='Rule \'%s\' does not exist.' % rule_name)
->>>>>>> e7883c19
 
 
 if __name__ == '__main__':
